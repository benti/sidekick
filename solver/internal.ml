(*
MSAT is free software, using the Apache license, see file LICENSE
Copyright 2014 Guillaume Bury
Copyright 2014 Simon Cruanes
*)

module Make
    (St : Solver_types.S)
    (Th : Plugin_intf.S with type term = St.term and type formula = St.formula and type proof = St.proof)
    (Dummy: sig end)
= struct

  module Proof = Res.Make(St)

  open St

  exception Sat
  exception Unsat
  exception UndecidedLit
  exception Restart
  exception Conflict of clause

  (* a push/pop state *)
  type user_level = {
    (* User levels always refer to decision_level 0 *)
    ul_elt_lvl : int; (* Number of atoms in trail at decision level 0 *)
    ul_th_lvl : int; (* Number of atoms known by the theory at decicion level 0 *)
    ul_th_env : Th.level; (* Theory state at level 0 *)
    ul_clauses : int; (* number of clauses *)
    ul_learnt : int; (* number of learnt clauses *)
  }

  (* Singleton type containing the current state *)
  type env = {

    clauses_hyps : clause Vec.t;
    (* all currently active clauses *)
    clauses_learnt : clause Vec.t;
    (* learnt clauses  *)

    mutable unsat_conflict : clause option;
    (* conflict clause at decision level 0, if any *)
    mutable next_decision : atom option;
    (* When the last conflict was a semantic one, this stores the next decision to make *)

    elt_queue : t Vec.t;
    (* decision stack + propagated elements (atoms or assignments) *)

    elt_levels : int Vec.t;
    (* decision levels in [trail]  *)
    th_levels : Th.level Vec.t;
    (* theory states corresponding to elt_levels *)
    user_levels : user_level Vec.t;
    (* user-defined levels, for {!push} and {!pop} *)

    mutable th_head : int;
    (* Start offset in the queue of unit fact not yet seen by the theory *)
    mutable elt_head : int;
    (* Start offset in the queue of unit facts to propagate, within the trail *)


    mutable simpDB_props : int;
    (* remaining number of propagations before the next call to [simplify ()] *)
    mutable simpDB_assigns : int;
    (* number of toplevel assignments since last call to [simplify ()] *)


    order : Iheap.t;
    (* Heap ordered by variable activity *)

    var_decay : float;
    (* inverse of the activity factor for variables. Default 1/0.999 *)
    clause_decay : float;
    (* inverse of the activity factor for clauses. Default 1/0.95 *)

    mutable var_incr : float;
    (* increment for variables' activity *)
    mutable clause_incr : float;
    (* increment for clauses' activity *)


    mutable progress_estimate : float;
    (* progression estimate, updated by [search ()] *)

    remove_satisfied : bool;
    (* Wether to remove satisfied learnt clauses when simplifying *)


    restart_inc : float;
    (* multiplicative factor for restart limit, default 1.5 *)
    mutable restart_first : int;
    (* intial restart limit, default 100 *)


    learntsize_inc : float;
    (* multiplicative factor for [learntsize_factor] at each restart, default 1.1 *)
    mutable learntsize_factor : float;
    (* initial limit for the number of learnt clauses, 1/3 of initial
        number of clauses by default *)

    mutable starts : int;
    mutable decisions : int;
    mutable propagations : int;
    mutable conflicts : int;
    mutable clauses_literals : int;
    mutable learnts_literals : int;
    mutable nb_init_clauses : int;
  }

  let env = {
    unsat_conflict = None;
    next_decision = None;

    clauses_hyps = Vec.make 0 dummy_clause;
    clauses_learnt = Vec.make 0 dummy_clause;

    th_head = 0;
    elt_head = 0;

    elt_queue = Vec.make 601 (of_atom dummy_atom);
    elt_levels = Vec.make 601 (-1);
    th_levels = Vec.make 100 Th.dummy;

    user_levels = Vec.make 20 {
        ul_elt_lvl = 0;
        ul_th_lvl = 0;
        ul_learnt = 0;
        ul_clauses = 0;
        ul_th_env = Th.dummy;
      };

    order = Iheap.init 0;

    var_incr = 1.;
    clause_incr = 1.;
    var_decay = 1. /. 0.95;
    clause_decay = 1. /. 0.999;

    simpDB_assigns = -1;
    simpDB_props = 0;

    progress_estimate = 0.;
    remove_satisfied = false;

    restart_inc = 1.5;
    restart_first = 100;

    learntsize_factor = 1. /. 3. ;
    learntsize_inc = 1.1;

    starts = 0;
    decisions = 0;
    propagations = 0;
    conflicts = 0;
    clauses_literals = 0;
    learnts_literals = 0;
    nb_init_clauses = 0;
  }

  let is_unsat () =
    match env.unsat_conflict with
    | Some _ -> true
    | None -> false

  (* Push/Pop *)
  let current_level () = Vec.size env.user_levels

  let push () =
    if is_unsat () then current_level ()
    else begin
      let res = current_level () in
      let ul_elt_lvl, ul_th_lvl =
        if Vec.is_empty env.elt_levels then
          env.elt_head, env.th_head
        else
          let l = Vec.get env.elt_levels 0 in
          l, l
      and ul_th_env =
        if Vec.is_empty env.th_levels then Th.current_level ()
        else Vec.get env.th_levels 0
      in
      let ul_clauses = Vec.size env.clauses_hyps in
      let ul_learnt = Vec.size env.clauses_learnt in
      Vec.push env.user_levels {ul_elt_lvl; ul_th_lvl; ul_th_env; ul_clauses; ul_learnt;};
      res
    end

  (* Level for push/pop operations *)
  type level = int

  let base_level =
    let l = push () in
    assert (l = 0);
    l

  (* Iteration over subterms *)
  module Mi = Map.Make(struct type t = int let compare = Pervasives.compare end)
  let iter_map = ref Mi.empty

  let iter_sub f v =
    try
      List.iter f (Mi.find v.vid !iter_map)
    with Not_found ->
      let l = ref [] in
      Th.iter_assignable (fun t -> l := add_term t :: !l) v.pa.lit;
      iter_map := Mi.add v.vid !l !iter_map;
      List.iter f !l

  let atom lit =
    let res = add_atom lit in
    iter_sub ignore res.var;
    res

  (* Misc functions *)
  let to_float i = float_of_int i
  let to_int f = int_of_float f

  (* Accessors for litterals *)
  let f_weight i j =
    get_elt_weight (St.get_elt j) < get_elt_weight (St.get_elt i)

  let f_filter i =
    get_elt_level (St.get_elt i) < 0

  (* Var/clause activity *)
  let insert_var_order = function
    | Either.Left l -> Iheap.insert f_weight env.order l.lid
    | Either.Right v ->
      Iheap.insert f_weight env.order v.vid;
      iter_sub (fun t -> Iheap.insert f_weight env.order t.lid) v

  let var_decay_activity () =
    env.var_incr <- env.var_incr *. env.var_decay

  let clause_decay_activity () =
    env.clause_incr <- env.clause_incr *. env.clause_decay

  let var_bump_activity_aux v =
    v.v_weight <- v.v_weight +. env.var_incr;
    if v.v_weight > 1e100 then begin
      for i = 0 to (St.nb_elt ()) - 1 do
        set_elt_weight (St.get_elt i) ((get_elt_weight (St.get_elt i)) *. 1e-100)
      done;
      env.var_incr <- env.var_incr *. 1e-100;
    end;
    if Iheap.in_heap env.order v.vid then
      Iheap.decrease f_weight env.order v.vid

  let lit_bump_activity_aux l =
    l.l_weight <- l.l_weight +. env.var_incr;
    if l.l_weight > 1e100 then begin
      for i = 0 to (St.nb_elt ()) - 1 do
        set_elt_weight (St.get_elt i) ((get_elt_weight (St.get_elt i)) *. 1e-100)
      done;
      env.var_incr <- env.var_incr *. 1e-100;
    end;
    if Iheap.in_heap env.order l.lid then
      Iheap.decrease f_weight env.order l.lid

  let var_bump_activity v =
    var_bump_activity_aux v;
    iter_sub lit_bump_activity_aux v

  let clause_bump_activity c =
    c.activity <- c.activity +. env.clause_incr;
    if c.activity > 1e20 then begin
      for i = 0 to (Vec.size env.clauses_learnt) - 1 do
        (Vec.get env.clauses_learnt i).activity <-
          (Vec.get env.clauses_learnt i).activity *. 1e-20;
      done;
      env.clause_incr <- env.clause_incr *. 1e-20
    end

  (* Convenient access *)
  let decision_level () = Vec.size env.elt_levels

  let nb_clauses () = Vec.size env.clauses_hyps
  let nb_learnts () = Vec.size env.clauses_learnt
  let nb_vars    () = St.nb_elt ()

  (* Simplify clauses *)
  exception Trivial

  let simplify_zero atoms level0 =
    (* Eliminates dead litterals from clauses when at decision level 0 *)
    assert (decision_level () = 0);
    let aux (atoms, history, lvl) a =
      if a.is_true then raise Trivial;
      if a.neg.is_true then begin
        match a.var.reason with
<<<<<<< HEAD
        | None | Some Decision -> assert false
        | Some (Bcp cl) -> atoms, cl :: history, max lvl cl.c_level
        | Some (Semantic 0) -> atoms, history, lvl
        | Some (Semantic _) ->
=======
        | Bcp (Some cl) -> atoms, cl :: history, max lvl cl.c_level
        | Semantic 0 -> atoms, history, lvl
        | Bcp None -> assert false
        | _ ->
>>>>>>> 479f4c1b
          Log.debugf 0 "Unexpected semantic propagation at level 0: %a"
            (fun k->k St.pp_atom a);
          assert false
      end else
        a::atoms, history, lvl
    in
    let atoms, init, lvl = List.fold_left aux ([], [], level0) atoms in
    List.fast_sort (fun a b -> a.var.vid - b.var.vid) atoms, init, lvl

  let partition atoms init0 =
    (* Parittion litterals for new clauses *)
    let rec partition_aux trues unassigned falses history lvl = function
      | [] -> trues @ unassigned @ falses, history, lvl
      | a :: r ->
        if a.is_true then
          if a.var.v_level = 0 then raise Trivial
          else (a::trues) @ unassigned @ falses @ r, history, lvl
        else if a.neg.is_true then
          if a.var.v_level = 0 then begin
            match a.var.reason with
            | Some (Bcp cl) ->
              partition_aux trues unassigned falses (cl :: history) (max lvl cl.c_level) r
            | Some (Semantic 0) ->
              partition_aux trues unassigned falses history lvl r
            | _ -> assert false
          end else
            partition_aux trues unassigned (a::falses) history lvl r
        else
          partition_aux trues (a::unassigned) falses history lvl r
    in
    if decision_level () = 0 then
      simplify_zero atoms init0
    else
      partition_aux [] [] [] [] init0 atoms

  (* Compute a progess estimate *)
  let progress_estimate () =
    let prg = ref 0. in
    let nbv = to_float (nb_vars()) in
    let lvl = decision_level () in
    let _F = 1. /. nbv in
    for i = 0 to lvl do
      let _beg = if i = 0 then 0 else Vec.get env.elt_levels (i-1) in
      let _end = if i=lvl then Vec.size env.elt_queue else Vec.get env.elt_levels i in
      prg := !prg +. _F**(to_float i) *. (to_float (_end - _beg))
    done;
    !prg /. nbv


  (* Manipulating decision levels *)
  let new_decision_level() =
    assert (env.th_head = Vec.size env.elt_queue);
    assert (env.elt_head = Vec.size env.elt_queue);
    Vec.push env.elt_levels (Vec.size env.elt_queue);
    Vec.push env.th_levels (Th.current_level ()); (* save the current tenv *)
    ()

  (* Adding/removing clauses *)
  let attach_clause c =
    Vec.push (Vec.get c.atoms 0).neg.watched c;
    Vec.push (Vec.get c.atoms 1).neg.watched c;
    if c.learnt then
      env.learnts_literals <- env.learnts_literals + Vec.size c.atoms
    else
      env.clauses_literals <- env.clauses_literals + Vec.size c.atoms

  let detach_clause c =
    Log.debugf 10 "Removing clause @[%a@]" (fun k->k St.pp_clause c);
    c.removed <- true;
    (* Not necessary, cleanup is done during propagation
       Vec.remove (Vec.get c.atoms 0).neg.watched c;
       Vec.remove (Vec.get c.atoms 1).neg.watched c;
    *)
    if c.learnt then
      env.learnts_literals <- env.learnts_literals - Vec.size c.atoms
    else
      env.clauses_literals <- env.clauses_literals - Vec.size c.atoms

  let remove_clause c = detach_clause c

  let satisfied c =
    Vec.exists (fun atom -> atom.is_true) c.atoms

  (* cancel down to [lvl] excluded *)
  let cancel_until lvl =
    if decision_level () > lvl then begin
      env.elt_head <- Vec.get env.elt_levels lvl;
      env.th_head <- env.elt_head;
      for c = env.elt_head to Vec.size env.elt_queue - 1 do
        match (Vec.get env.elt_queue c) with
        | Either.Left l ->
          l.assigned <- None;
          l.l_level <- -1;
          insert_var_order (elt_of_lit l)
        | Either.Right a ->
          if a.var.v_level <= lvl then begin
            Vec.set env.elt_queue env.elt_head (of_atom a);
            env.elt_head <- env.elt_head + 1
          end else begin
            a.is_true <- false;
            a.neg.is_true <- false;
            a.var.v_level <- -1;
            a.var.reason <- None;
            insert_var_order (elt_of_var a.var)
          end
      done;
      Th.backtrack (Vec.get env.th_levels lvl); (* recover the right tenv *)
      Vec.shrink env.elt_queue ((Vec.size env.elt_queue) - env.elt_head);
      Vec.shrink env.elt_levels ((Vec.size env.elt_levels) - lvl);
      Vec.shrink env.th_levels ((Vec.size env.th_levels) - lvl);
    end;
    assert (Vec.size env.elt_levels = Vec.size env.th_levels);
    ()

  let report_unsat ({atoms=atoms} as confl) =
    Log.debugf 5 "@[Unsat conflict: %a@]" (fun k -> k St.pp_clause confl);
    env.unsat_conflict <- Some confl;
    raise Unsat

  let simpl_reason = function
    | (Bcp cl) as r ->
      let l, history, c_lvl = partition (Vec.to_list cl.atoms) 0 in
      begin match l with
        | [ a ] ->
          if history = [] then r
          else
            let tmp_cl = make_clause (fresh_tname ()) l 1 true (History (cl :: history)) c_lvl in
            Bcp tmp_cl
        | _ -> assert false
      end
    | r -> r

  let enqueue_bool a lvl reason =
    if a.neg.is_true then begin
      Log.debugf 0 "Trying to enqueue a false litteral: %a" (fun k->k St.pp_atom a);
      assert false
    end;
    if not a.is_true then begin
      assert (a.var.v_level < 0 && a.var.reason = None && lvl >= 0);
      let reason =
        if lvl > 0 then reason
        else simpl_reason reason
      in
      a.is_true <- true;
      a.var.v_level <- lvl;
      a.var.reason <- Some reason;
      Vec.push env.elt_queue (of_atom a);
      Log.debugf 20 "Enqueue (%d): %a"
        (fun k->k (Vec.size env.elt_queue) pp_atom a)
    end

  let enqueue_assign l value lvl =
    l.assigned <- Some value;
    l.l_level <- lvl;
    Vec.push env.elt_queue (of_lit l);
    ()

  let th_eval a =
    if a.is_true || a.neg.is_true then None
    else match Th.eval a.lit with
      | Th.Unknown -> None
      | Th.Valued (b, lvl) ->
        let atom = if b then a else a.neg in
        enqueue_bool atom lvl (Semantic lvl);
        Some b

  (* conflict analysis *)
  let max_lvl_atoms l =
    List.fold_left (fun (max_lvl, acc) a ->
        if a.var.v_level = max_lvl then (max_lvl, a :: acc)
        else if a.var.v_level > max_lvl then (a.var.v_level, [a])
        else (max_lvl, acc)) (0, []) l

  let backtrack_lvl is_uip = function
    | [] -> 0
    | a :: r when not is_uip -> max (a.var.v_level - 1) 0
    | a :: [] -> 0
    | a :: b :: r ->
      assert(a.var.v_level <> b.var.v_level);
      b.var.v_level

  let analyze_mcsat c_clause =
    let tr_ind  = ref (Vec.size env.elt_queue) in
    let is_uip  = ref false in
    let c       = ref (Proof.to_list c_clause) in
    let history = ref [c_clause] in
    let c_level = ref 0 in
    clause_bump_activity c_clause;
    let is_semantic a = match a.var.reason with
      | Some Semantic _ -> true
      | _ -> false
    in
    try while true do
        let lvl, atoms = max_lvl_atoms !c in
        if lvl = 0 then raise Exit;
        match atoms with
        | [] | _ :: [] ->
          is_uip := true;
          raise Exit
        | _ when List.for_all is_semantic atoms ->
          raise Exit
        | _ ->
          decr tr_ind;
          Log.debugf 20 "Looking at trail element %d" (fun k->k !tr_ind);
          match Vec.get env.elt_queue !tr_ind with
          | Either.Left _ -> ()
          | Either.Right a ->
            begin match a.var.reason with
              | Some (Bcp d) ->
                let tmp, res = Proof.resolve (Proof.merge !c (Proof.to_list d)) in
                begin match tmp with
                  | [] -> ()
                  | [b] when b == a.var.pa ->
                    c_level := max !c_level d.c_level;
                    clause_bump_activity d;
                    var_bump_activity a.var;
                    history := d :: !history;
                    c := res
                  | _ -> assert false
                end
              | None | Some Decision | Some Semantic _ -> ()
            end
      done; assert false
    with Exit ->
      let learnt = List.sort (fun a b -> Pervasives.compare b.var.v_level a.var.v_level) !c in
      let blevel = backtrack_lvl !is_uip learnt in
      blevel, learnt, List.rev !history, !is_uip, !c_level

  let get_atom i =
    match Vec.get env.elt_queue i with
    | Either.Left _ -> assert false | Either.Right x -> x

  let analyze_sat c_clause =
    let pathC  = ref 0 in
    let learnt = ref [] in
    let cond   = ref true in
    let blevel = ref 0 in
    let seen   = ref [] in
    let c      = ref c_clause in
    let tr_ind = ref (Vec.size env.elt_queue - 1) in
    let size   = ref 1 in
    let history = ref [] in
    let c_level = ref 0 in
    assert (decision_level () > 0);
    while !cond do
      if !c.learnt then clause_bump_activity !c;
      history := !c :: !history;
      (* visit the current predecessors *)
      for j = 0 to Vec.size !c.atoms - 1 do
        let q = Vec.get !c.atoms j in
        assert (q.is_true || q.neg.is_true && q.var.v_level >= 0); (* Pas sur *)
        if q.var.v_level = 0 then begin
          assert (q.neg.is_true);
          match q.var.reason with
          | Some Bcp cl -> history := cl :: !history
          | _ -> assert false
        end;
        if not q.var.seen then begin
          q.var.seen <- true;
          seen := q :: !seen;
          if q.var.v_level > 0 then begin
            var_bump_activity q.var;
            if q.var.v_level >= decision_level () then begin
              incr pathC
            end else begin
              learnt := q :: !learnt;
              incr size;
              blevel := max !blevel q.var.v_level
            end
          end
        end
      done;

      (* look for the next node to expand *)
      while not (get_atom !tr_ind).var.seen do decr tr_ind done;
      decr pathC;
      let p = get_atom !tr_ind in
      decr tr_ind;
      match !pathC, p.var.reason with
      | 0, _ ->
        cond := false;
        learnt := p.neg :: (List.rev !learnt)
      | n, Some Bcp cl ->
        c_level := max !c_level cl.c_level;
        c := cl
      | n, _ -> assert false
    done;
    List.iter (fun q -> q.var.seen <- false) !seen;
    !blevel, !learnt, List.rev !history, true, !c_level

  let analyze c_clause =
    if St.mcsat then
      analyze_mcsat c_clause
    else
      analyze_sat c_clause

  let record_learnt_clause confl blevel learnt history is_uip lvl =
    begin match learnt with
      | [] -> assert false
      | [fuip] ->
        assert (blevel = 0);
        if fuip.neg.is_true then
          report_unsat confl
        else begin
          let name = fresh_lname () in
          let uclause = make_clause name learnt (List.length learnt) true history lvl in
          Vec.push env.clauses_learnt uclause;
          enqueue_bool fuip 0 (Bcp uclause)
        end
      | fuip :: _ ->
        let name = fresh_lname () in
        let lclause = make_clause name learnt (List.length learnt) true history lvl in
        Vec.push env.clauses_learnt lclause;
        attach_clause lclause;
        clause_bump_activity lclause;
        if is_uip then
          enqueue_bool fuip blevel (Bcp lclause)
      else begin
          env.next_decision <- Some fuip.neg
        end
    end;
    var_decay_activity ();
    clause_decay_activity ()

  let add_boolean_conflict confl =
    env.next_decision <- None;
    env.conflicts <- env.conflicts + 1;
    if decision_level() = 0 || Vec.for_all (fun a -> a.var.v_level = 0) confl.atoms then
      report_unsat confl; (* Top-level conflict *)
    let blevel, learnt, history, is_uip, lvl = analyze confl in
    cancel_until blevel;
    record_learnt_clause confl blevel learnt (History history) is_uip lvl

  (* Add a new clause *)
  let add_clause ?(force=false) init0 =
    let vec = match init0.cpremise with
      | Lemma _ -> env.clauses_learnt
      | History [] -> env.clauses_hyps
      | History _ -> assert false
    in
    try
      (* if not force && Proof.has_been_proved init0 then raise Trivial; *)
      (* if not (Proof.is_proven init0) then assert false; (* Important side-effect, DO NOT REMOVE *) *)
      let atoms, history, level = partition (Vec.to_list init0.atoms) init0.c_level in
      let size = List.length atoms in
      match atoms with
      | [] ->
        Log.debugf 1 "New clause (unsat) :@ @[%a@]" (fun k->k St.pp_clause init0);
        report_unsat init0
      | a::b::_ ->
        let clause =
          if history = [] then init0
          else make_clause ?tag:init0.tag (fresh_name ()) atoms size true (History (init0 :: history)) level
        in
        Log.debugf 4 "New clause:@ @[%a@]" (fun k->k St.pp_clause clause);
        attach_clause clause;
        Vec.push vec clause;
        if a.neg.is_true then begin
          let lvl = List.fold_left (fun m a -> max m a.var.v_level) 0 atoms in
          cancel_until lvl;
          add_boolean_conflict clause
        end else if b.neg.is_true && not a.is_true && not a.neg.is_true then begin
          let lvl = List.fold_left (fun m a -> max m a.var.v_level) 0 atoms in
          cancel_until lvl;
          enqueue_bool a lvl (Bcp clause)
        end
      | [a]   ->
        Log.debugf 5 "New unit clause, propagating : %a" (fun k->k St.pp_atom a);
        cancel_until 0;
        enqueue_bool a 0 (Bcp  init0)
    with Trivial ->
      Log.debugf 5 "Trivial clause ignored : @[%a@]" (fun k->k St.pp_clause init0)

  let propagate_in_clause a c i watched new_sz =
    let atoms = c.atoms in
    let first = Vec.get atoms 0 in
    if first == a.neg then begin (* false lit must be at index 1 *)
      Vec.set atoms 0 (Vec.get atoms 1);
      Vec.set atoms 1 first
    end;
    let first = Vec.get atoms 0 in
    if first.is_true then begin
      (* true clause, keep it in watched *)
      Vec.set watched !new_sz c;
      incr new_sz;
    end
    else
      try (* look for another watch lit *)
        for k = 2 to Vec.size atoms - 1 do
          let ak = Vec.get atoms k in
          if not (ak.neg.is_true) then begin
            (* watch lit found: update and exit *)
            Vec.set atoms 1 ak;
            Vec.set atoms k a.neg;
            Vec.push ak.neg.watched c;
            raise Exit
          end
        done;
        (* no watch lit found *)
        if first.neg.is_true || (th_eval first = Some false) then begin
          (* clause is false *)
          env.elt_head <- Vec.size env.elt_queue;
          for k = i to Vec.size watched - 1 do
            Vec.set watched !new_sz (Vec.get watched k);
            incr new_sz;
          done;
          raise (Conflict c)
        end else begin
          (* clause is unit *)
          Vec.set watched !new_sz c;
          incr new_sz;
          enqueue_bool first (decision_level ()) (Bcp c)
        end
      with Exit -> ()

  let propagate_atom a res =
    let watched = a.watched in
    let new_sz_w = ref 0 in
    begin
      try
        for i = 0 to Vec.size watched - 1 do
          let c = Vec.get watched i in
          if not c.removed then propagate_in_clause a c i watched new_sz_w
        done;
      with Conflict c ->
        assert (!res = None);
        res := Some c
    end;
    let dead_part = Vec.size watched - !new_sz_w in
    Vec.shrink watched dead_part

  (* Propagation (boolean and theory) *)
  let new_atom f =
    let a = atom f in
    ignore (th_eval a);
    a

  let slice_get i =
    match Vec.get env.elt_queue i with
    | Either.Right a -> Th.Lit a.lit, a.var.v_level
    | Either.Left {l_level; term; assigned = Some v} -> Th.Assign (term, v), l_level
    | Either.Left _ -> assert false

  let slice_push l lemma =
    let atoms = List.rev_map (fun x -> new_atom x) l in
    Iheap.grow_to_by_double env.order (St.nb_elt ());
    List.iter (fun a -> insert_var_order (elt_of_var a.var)) atoms;
    let c = make_clause (fresh_tname ()) atoms (List.length atoms) true (Lemma lemma) base_level in
    add_clause c

  let slice_propagate f lvl =
    let a = atom f in
    Iheap.grow_to_by_double env.order (St.nb_elt ());
    enqueue_bool a lvl (Semantic lvl)

  let current_slice () = Th.({
      start = env.th_head;
      length = (Vec.size env.elt_queue) - env.th_head;
      get = slice_get;
      push = slice_push;
      propagate = slice_propagate;
    })

  let full_slice () = Th.({
      start = 0;
      length = Vec.size env.elt_queue;
      get = slice_get;
      push = slice_push;
      propagate = (fun _ -> assert false);
    })

  let rec theory_propagate () =
    assert (env.elt_head = Vec.size env.elt_queue);
    if env.th_head >= env.elt_head then
      None
    else begin
      let slice = current_slice () in
      env.th_head <- env.elt_head;
      match Th.assume slice with
      | Th.Sat ->
        propagate ()
      | Th.Unsat (l, p) ->
        let l = List.rev_map new_atom l in
        Iheap.grow_to_by_double env.order (St.nb_elt ());
        List.iter (fun a -> insert_var_order (elt_of_var a.var)) l;
        let c = St.make_clause (St.fresh_tname ()) l (List.length l) true (Lemma p) base_level in
        Some c
    end

  and propagate () =
    if env.elt_head > Vec.size env.elt_queue then
      assert false
    else if env.elt_head = Vec.size env.elt_queue then
      theory_propagate ()
    else begin
      let num_props = ref 0 in
      let res = ref None in
      while env.elt_head < Vec.size env.elt_queue do
        begin match Vec.get env.elt_queue env.elt_head with
        | Either.Left _ -> ()
        | Either.Right a ->
             incr num_props;
             propagate_atom a res
        end;
        env.elt_head <- env.elt_head + 1;
      done;
      env.propagations <- env.propagations + !num_props;
      env.simpDB_props <- env.simpDB_props - !num_props;
      match !res with
      | None -> theory_propagate ()
      | _ -> !res
    end

  (*
  (* heuristic comparison between clauses, by their size (unary/binary or not)
      and activity *)
  let f_sort_db c1 c2 =
    let sz1 = Vec.size c1.atoms in
    let sz2 = Vec.size c2.atoms in
    let c = compare c1.activity c2.activity in
    if sz1 = sz2 && c = 0 then 0
    else
    if sz1 > 2 && (sz2 = 2 || c < 0) then -1
    else 1

  (* returns true if the clause is used as a reason for a propagation,
        and therefore can be needed in case of conflict. In this case
        the clause can't be forgotten *)
  let locked c = false (*
    Vec.exists
      (fun v -> match v.reason with
         | Some c' -> c ==c'
         | _ -> false
      ) env.vars
      *)
  *)

  (* remove some learnt clauses *)
  let reduce_db () = () (*
    let extra_lim = env.clause_inc /. (to_float (Vec.size env.learnts)) in
    Vec.sort env.learnts f_sort_db;
    let lim2 = Vec.size env.learnts in
    let lim1 = lim2 / 2 in
    let j = ref 0 in
    for i = 0 to lim1 - 1 do
      let c = Vec.get env.learnts i in
      if Vec.size c.atoms > 2 && not (locked c) then
        remove_clause c
      else
        begin Vec.set env.learnts !j c; incr j end
    done;
    for i = lim1 to lim2 - 1 do
      let c = Vec.get env.learnts i in
      if Vec.size c.atoms > 2 && not (locked c) && c.activity < extra_lim then
        remove_clause c
      else
        begin Vec.set env.learnts !j c; incr j end
    done;
    Vec.shrink env.learnts (lim2 - !j)
    *)

  (* remove from [vec] the clauses that are satisfied in the current trail *)
  let remove_satisfied vec =
    for i = 0 to Vec.size vec - 1 do
      let c = Vec.get vec i in
      if satisfied c then remove_clause c
    done

  let simplify () =
    assert (decision_level () = 0);
    if is_unsat () then raise Unsat;
    begin
      match propagate () with
      | Some confl -> report_unsat confl
      | None -> ()
    end;
    if Vec.size env.elt_queue <> env.simpDB_assigns && env.simpDB_props <= 0 then begin
      if Vec.size env.clauses_learnt > 0 then remove_satisfied env.clauses_learnt;
      if env.remove_satisfied then remove_satisfied env.clauses_hyps;
      (*Iheap.filter env.order f_filter f_weight;*)
      env.simpDB_assigns <- Vec.size env.elt_queue;
      env.simpDB_props <- env.clauses_literals + env.learnts_literals;
    end

  (* Decide on a new litteral *)
  let rec pick_branch_aux atom =
    let v = atom.var in
    if v.v_level >= 0 then begin
      assert (v.pa.is_true || v.na.is_true);
      pick_branch_lit ()
    end else match Th.eval atom.lit with
      | Th.Unknown ->
        env.decisions <- env.decisions + 1;
        new_decision_level();
        let current_level = decision_level () in
        enqueue_bool atom current_level Decision
      | Th.Valued (b, lvl) ->
        let a = if b then atom else atom.neg in
        enqueue_bool a lvl (Semantic lvl)

  and pick_branch_lit () =
    match env.next_decision with
    | Some atom ->
      env.next_decision <- None;
      pick_branch_aux atom
    | None ->
      begin try
          begin match St.get_elt (Iheap.remove_min f_weight env.order) with
            | Either.Left l ->
              if l.l_level >= 0 then
                pick_branch_lit ()
              else begin
                let value = Th.assign l.term in
                env.decisions <- env.decisions + 1;
                new_decision_level();
                let current_level = decision_level () in
                enqueue_assign l value current_level
              end
            | Either.Right v ->
              pick_branch_aux v.pa
          end
        with Not_found -> raise Sat
      end

  let search n_of_conflicts n_of_learnts =
    let conflictC = ref 0 in
    env.starts <- env.starts + 1;
    while true do
      match propagate () with
      | Some confl -> (* Conflict *)
        incr conflictC;
        add_boolean_conflict confl

      | None -> (* No Conflict *)
        assert (env.elt_head = Vec.size env.elt_queue);
        if Vec.size env.elt_queue = St.nb_elt () (* env.nb_init_vars *) then raise Sat;
        if n_of_conflicts > 0 && !conflictC >= n_of_conflicts then begin
          env.progress_estimate <- progress_estimate();
          cancel_until 0;
          raise Restart
        end;
        (* if decision_level() = 0 then simplify (); *)

        if n_of_learnts >= 0 &&
           Vec.size env.clauses_learnt - Vec.size env.elt_queue >= n_of_learnts then
          reduce_db();

        pick_branch_lit ()
    done

  let check_clause c =
    let b = ref false in
    let atoms = c.atoms in
    for i = 0 to Vec.size atoms - 1 do
      let a = Vec.get atoms i in
      b := !b || a.is_true
    done;
    assert (!b)

  let check_vec vec =
    for i = 0 to Vec.size vec - 1 do check_clause (Vec.get vec i) done

  let add_clauses ?tag cnf =
    let aux cl =
      let c = make_clause ?tag (fresh_hname ()) cl (List.length cl) false (History []) (current_level ()) in
      add_clause c;
      match propagate () with
      | None -> () | Some confl -> report_unsat confl
    in
    List.iter aux cnf

  (* fixpoint of propagation and decisions until a model is found, or a
     conflict is reached *)
  let solve () =
    if is_unsat () then raise Unsat;
    let n_of_conflicts = ref (to_float env.restart_first) in
    let n_of_learnts = ref ((to_float (nb_clauses())) *. env.learntsize_factor) in
    try
      while true do
        begin try
            search (to_int !n_of_conflicts) (to_int !n_of_learnts)
          with
          | Restart ->
            n_of_conflicts := !n_of_conflicts *. env.restart_inc;
            n_of_learnts   := !n_of_learnts *. env.learntsize_inc
          | Sat ->
            Th.if_sat (full_slice ());
            if is_unsat () then raise Unsat
            else if env.elt_head = Vec.size env.elt_queue (* sanity check *)
                 && env.elt_head = St.nb_elt () (* this is the important test to know if the search is finished *)  then
              raise Sat
        end
      done
    with
    | Sat -> ()

  let init_solver ?tag cnf =
    let nbv = St.nb_elt () in
    let nbc = env.nb_init_clauses + List.length cnf in
    Iheap.grow_to_by_double env.order nbv;
    (* List.iter (List.iter (fun a -> insert_var_order a.var)) cnf; *)
    St.iter_elt insert_var_order;
    Vec.grow_to_by_double env.clauses_hyps nbc;
    Vec.grow_to_by_double env.clauses_learnt nbc;
    env.nb_init_clauses <- nbc;
    add_clauses ?tag cnf

  let assume ?tag cnf =
    let cnf = List.rev_map (List.rev_map atom) cnf in
    init_solver ?tag cnf

  let eval_level lit =
    let var, negated = make_boolean_var lit in
    if not var.pa.is_true && not var.na.is_true
    then raise UndecidedLit
    else assert (var.v_level >= 0);
    let truth = var.pa.is_true in
    let value = if negated then not truth else truth in
    value, var.v_level

  let eval lit = fst (eval_level lit)

  let hyps () = env.clauses_hyps

  let history () = env.clauses_learnt

  let unsat_conflict () = env.unsat_conflict

  let model () =
    let opt = function Some a -> a | None -> assert false in
    Vec.fold (fun acc e -> match e with
        | Either.Left v -> (v.term, opt v.assigned)  :: acc
        | Either.Right _ -> acc
      ) [] env.elt_queue

  (* Backtrack to decision_level 0, with trail_lim && theory env specified *)
  let reset_until push_lvl elt_lvl th_lvl th_env =
    Log.debug 1 "Resetting to decision level 0 (pop/forced)";
    env.th_head <- th_lvl;
    env.elt_head <- elt_lvl;
    for c = env.elt_head to Vec.size env.elt_queue - 1 do
      match Vec.get env.elt_queue c with
      | Either.Left l ->
        l.assigned <- None;
        l.l_level <- -1;
        insert_var_order (elt_of_lit l)
      | Either.Right a ->
        begin match a.var.reason with
          | Some Bcp { c_level } when c_level > push_lvl ->
            a.is_true <- false;
            a.neg.is_true <- false;
            a.var.v_level <- -1;
            a.var.reason <- None;
            insert_var_order (elt_of_var a.var)
          | _ ->
            if a.var.v_level = 0 then begin
              Vec.set env.elt_queue env.elt_head (of_atom a);
              env.elt_head <- env.elt_head + 1
            end else begin
              a.is_true <- false;
              a.neg.is_true <- false;
              a.var.v_level <- -1;
              a.var.reason <- None;
              insert_var_order (elt_of_var a.var)
            end
        end
    done;
    Th.backtrack th_env; (* recover the right theory env *)
    Vec.shrink env.elt_queue ((Vec.size env.elt_queue) - env.elt_head);
    Vec.clear env.elt_levels;
    Vec.clear env.th_levels;
    assert (Vec.size env.elt_levels = Vec.size env.th_levels);
    assert (env.elt_head = Vec.size env.elt_queue);
    ()

  let pop l =
    (* Check sanity of pop *)
    if l > current_level () then invalid_arg "cannot pop to level, it is too high"
    else if l < current_level () then begin

      let ul = Vec.get env.user_levels l in
      Vec.shrink env.user_levels (max 0 (Vec.size env.user_levels - l - 1));

      (* It is quite hard to check wether unsat status can be kept, so in doubt, we remove it *)
      env.unsat_conflict <- None;

      (* Backtrack to the level 0 with appropriate settings *)
      reset_until l ul.ul_elt_lvl ul.ul_th_lvl ul.ul_th_env;

      (* Log current assumptions for debugging purposes *)
      Log.debugf 99 "@[<v2>Current trail:@ %a@]"
        (fun k->
           let pp out () =
             for i = 0 to Vec.size env.elt_queue - 1 do
               Format.fprintf out "%s%s%d -- %a@,"
                 (if i = ul.ul_elt_lvl then "*" else " ")
                 (if i = ul.ul_th_lvl then "*" else " ")
                 i (fun fmt e ->
                     match e with
                     | Either.Left l -> St.pp_lit fmt l
                     | Either.Right a -> St.pp_atom fmt a)
                 (Vec.get env.elt_queue i)
             done
           in
           k pp ());

      (* Clear hypothesis not valid anymore *)
      for i = ul.ul_clauses to Vec.size env.clauses_hyps - 1 do
        let c = Vec.get env.clauses_hyps i in
        assert (c.c_level > l);
        remove_clause c
      done;
      Vec.shrink env.clauses_hyps (Vec.size env.clauses_hyps - ul.ul_clauses);

      (* Refresh the known tautologies simplified because of clauses that have been removed *)
      let s = Stack.create () in
      let new_sz = ref ul.ul_learnt in
      for i = ul.ul_learnt to Vec.size env.clauses_learnt - 1 do
        let c = Vec.get env.clauses_learnt i in
        if c.c_level > l then begin
          remove_clause c;
          match c.cpremise with
          | History ({ cpremise = Lemma _ } as c' :: _ ) -> Stack.push c' s
          | _ -> () (* Only simplified clauses can have a level > 0 *)
        end else begin
          Log.debugf 15 "Keeping intact clause %a" (fun k->k St.pp_clause c);
          Vec.set env.clauses_learnt !new_sz c;
          incr new_sz
        end
      done;
      Vec.shrink env.clauses_learnt (Vec.size env.clauses_learnt - !new_sz);
      Stack.iter (add_clause ~force:true) s
    end

  let reset () = pop base_level

end
<|MERGE_RESOLUTION|>--- conflicted
+++ resolved
@@ -288,17 +288,10 @@
       if a.is_true then raise Trivial;
       if a.neg.is_true then begin
         match a.var.reason with
-<<<<<<< HEAD
         | None | Some Decision -> assert false
         | Some (Bcp cl) -> atoms, cl :: history, max lvl cl.c_level
         | Some (Semantic 0) -> atoms, history, lvl
         | Some (Semantic _) ->
-=======
-        | Bcp (Some cl) -> atoms, cl :: history, max lvl cl.c_level
-        | Semantic 0 -> atoms, history, lvl
-        | Bcp None -> assert false
-        | _ ->
->>>>>>> 479f4c1b
           Log.debugf 0 "Unexpected semantic propagation at level 0: %a"
             (fun k->k St.pp_atom a);
           assert false
@@ -640,8 +633,6 @@
       | History _ -> assert false
     in
     try
-      (* if not force && Proof.has_been_proved init0 then raise Trivial; *)
-      (* if not (Proof.is_proven init0) then assert false; (* Important side-effect, DO NOT REMOVE *) *)
       let atoms, history, level = partition (Vec.to_list init0.atoms) init0.c_level in
       let size = List.length atoms in
       match atoms with
